import asyncio
from pathlib import Path
from dotenv import load_dotenv
from livekit.agents import AutoSubscribe, JobContext, WorkerOptions, AgentSession, cli, llm, RoomInputOptions, UserStateChangedEvent, AgentStateChangedEvent, ConversationItemAddedEvent
from livekit.plugins import openai, silero, noise_cancellation
from livekit.plugins.turn_detector.english import EnglishModel
from components.question_manager import QuestionManager
from rich.console import Console
from components.interview_controller import InterviewController
from components.agents.intro_agent import IntroAgent
import os
import logging
from livekit.rtc import DataPacket
from livekit import api
from utils.data_utils import DataUtils
from utils.shared_state import set_state, set_session, get_interview_controller
from fastapi import FastAPI
# Import our new API setup utilities
from utils.api_setup import setup_api

console = Console()
logger = logging.getLogger(__name__)
load_dotenv()

QUESTION_NUMBER = 2

<<<<<<< HEAD
=======
# Create FastAPI instance
app = FastAPI()
# Setup API with CORS and routes
setup_api(app)


>>>>>>> 240dccb1
async def entrypoint(ctx: JobContext):
    
    logger.info("[DEBUG] Starting entrypoint")

    # Connect to room
    await ctx.connect(auto_subscribe=AutoSubscribe.AUDIO_ONLY)

    logger.info("[DEBUG] Connected to room")

    # Create LiveKit API client
    api_client = api.LiveKitAPI(
        os.getenv('LIVEKIT_URL'),
        os.getenv('LIVEKIT_API_KEY'),
        os.getenv('LIVEKIT_API_SECRET'),
    )

    # Initialize components
    question_manager = QuestionManager()
    interview_controller = InterviewController(question_manager)
    interview_controller.room = ctx.room
    interview_controller.api_client = api_client  # Store API client
    data_utils = DataUtils(interview_controller)
    set_state(data_utils, interview_controller)

    # Initialize the interview state
    question = question_manager.select_question(QUESTION_NUMBER)
    interview_controller.initialize_interview(question)

    asyncio.create_task(interview_controller.start_time_updates(ctx.room))

    intro_agent = IntroAgent()
    interview_controller.current_agent = intro_agent

    session = AgentSession(
        vad=silero.VAD.load(
            max_buffered_speech=500
        ),
        stt=openai.STT(),
        llm=openai.LLM(model="gpt-4o"),
        tts=openai.TTS(),
        allow_interruptions=False,
        min_endpointing_delay=2,
        turn_detection=EnglishModel(),
    )
    set_session(session)

    # Start the session - the Agent class will handle speech events internally
    await session.start(room=ctx.room, agent=intro_agent, room_input_options=RoomInputOptions(
        noise_cancellation=noise_cancellation.BVC(),
    ),)

    await data_utils.send_question_to_frontend()

    # Start the file watcher
    interview_controller.file_watcher.start_watching()
    asyncio.create_task(data_utils.write_transcription())
    asyncio.create_task(interview_controller.start_heartbeat())
    ########### START EVENT LISTENERS ###########

    # Attach an event listener for data packets from frontend

    @session.on("conversation_item_added")
    def on_conversation_item_added(ev: ConversationItemAddedEvent):
        if ev.item.role == "user":
            asyncio.create_task(
                data_utils.handle_user_speech(ev.item.text_content))
        elif ev.item.role == "assistant":
            asyncio.create_task(
                data_utils.handle_agent_speech(ev.item.text_content))

    @session.on("user_state_changed")
    def on_user_state_changed(ev: UserStateChangedEvent):
        interview_controller = get_interview_controller()
        if ev.old_state == "listening" and ev.new_state == "speaking":
            # on_user_turn_started
            asyncio.create_task(interview_controller.pause_heartbeat_timer())

    @session.on("agent_state_changed")
    def on_agent_state_changed(ev: AgentStateChangedEvent):
        interview_controller = get_interview_controller()
        if ev.old_state == "speaking" and ev.new_state == "listening":
            # on_agent_turn_completed
            asyncio.create_task(interview_controller.resume_heartbeat_timer())

    @ctx.room.on("data_received")
    def handle_data_received(packet: DataPacket):
        asyncio.create_task(data_utils.process_data_packet(packet))

    ########### END EVENT LISTENERS ###########
    
    # Add shutdown callback for evaluation and room deletion
    ctx.add_shutdown_callback(interview_controller.eval_and_send_results)

    # Keep the agent running
    while True:
        if interview_controller.is_interview_complete:
            # Delete the room to disconnect everyone
            try:
                if ctx.room:
                    await api_client.room.delete_room(api.DeleteRoomRequest(
                        room=ctx.room.name,
                    ))
                    logger.info(f"Room {ctx.room.name} deleted successfully")
            except Exception as e:
                logger.error(f"Error deleting room: {e}")
                break

        await asyncio.sleep(1)

if __name__ == "__main__":
    try:
        cli.run_app(WorkerOptions(
            entrypoint_fnc=entrypoint,
            api_key=os.getenv('LIVEKIT_API_KEY'),
            api_secret=os.getenv('LIVEKIT_API_SECRET'),
            ws_url=os.getenv('LIVEKIT_URL'),
            port=8082
        ))
    except Exception as e:
        console.print(f"\nError: {e}", style="red")
    finally:
        console.print("\nShutting down...", style="yellow")<|MERGE_RESOLUTION|>--- conflicted
+++ resolved
@@ -24,15 +24,12 @@
 
 QUESTION_NUMBER = 2
 
-<<<<<<< HEAD
-=======
 # Create FastAPI instance
 app = FastAPI()
 # Setup API with CORS and routes
 setup_api(app)
 
 
->>>>>>> 240dccb1
 async def entrypoint(ctx: JobContext):
     
     logger.info("[DEBUG] Starting entrypoint")
